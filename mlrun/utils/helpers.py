--- conflicted
+++ resolved
@@ -1520,7 +1520,6 @@
     ]
 
 
-<<<<<<< HEAD
 class JsonNonStringFormat:
     key_type_prefix = "__mlrun__internal_key_type__"
     value_prefix = "__mlrun__internal_dict_value__"
@@ -1632,7 +1631,8 @@
             else:
                 result.append(value)
         return value_type(result)
-=======
+
+
 def line_terminator_kwargs():
     # pandas 1.5.0 renames line_terminator to lineterminator
     line_terminator_parameter = (
@@ -1641,5 +1641,4 @@
         >= packaging.version.Version("1.5.0")
         else "line_terminator"
     )
-    return {line_terminator_parameter: "\n"}
->>>>>>> 36049e1f
+    return {line_terminator_parameter: "\n"}