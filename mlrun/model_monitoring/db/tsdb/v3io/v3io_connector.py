# Copyright 2024 Iguazio
#
# Licensed under the Apache License, Version 2.0 (the "License");
# you may not use this file except in compliance with the License.
# You may obtain a copy of the License at
#
#   http://www.apache.org/licenses/LICENSE-2.0
#
# Unless required by applicable law or agreed to in writing, software
# distributed under the License is distributed on an "AS IS" BASIS,
# WITHOUT WARRANTIES OR CONDITIONS OF ANY KIND, either express or implied.
# See the License for the specific language governing permissions and
# limitations under the License.

from datetime import datetime, timedelta, timezone
from io import StringIO
from typing import Literal, Optional, Union

import pandas as pd
import v3io_frames
import v3io_frames.client

import mlrun.common.model_monitoring
import mlrun.common.schemas.model_monitoring as mm_schemas
import mlrun.feature_store.steps
import mlrun.utils.v3io_clients
from mlrun.common.schemas import EventFieldType
from mlrun.model_monitoring.db import TSDBConnector
from mlrun.model_monitoring.helpers import get_invocations_fqn
from mlrun.utils import logger

_TSDB_BE = "tsdb"
_TSDB_RATE = "1/s"
_CONTAINER = "users"

V3IO_MEPS_LIMIT = 50  # TODO remove limitation after fixing ML-8886


def _is_no_schema_error(exc: v3io_frames.Error) -> bool:
    """
    In case of a nonexistent TSDB table - a `v3io_frames.ReadError` error is raised.
    Check if the error message contains the relevant string to verify the cause.
    """
    msg = str(exc)
    # https://github.com/v3io/v3io-tsdb/blob/v0.14.1/pkg/tsdb/v3iotsdb.go#L205
    # https://github.com/v3io/v3io-tsdb/blob/v0.14.1/pkg/partmgr/partmgr.go#L238
    return "No TSDB schema file found" in msg or "Failed to read schema at path" in msg


class V3IOTSDBConnector(TSDBConnector):
    """
    Handles the TSDB operations when the TSDB connector is of type V3IO. To manage these operations we use V3IO Frames
    Client that provides API for executing commands on the V3IO TSDB table.
    """

    type: str = mm_schemas.TSDBTarget.V3IO_TSDB

    def __init__(
        self,
        project: str,
        container: str = _CONTAINER,
        v3io_framesd: Optional[str] = None,
        v3io_access_key: str = "",
        create_table: bool = False,
    ) -> None:
        super().__init__(project=project)

        self.container = container

        self.v3io_framesd = v3io_framesd or mlrun.mlconf.v3io_framesd
        self._v3io_access_key = v3io_access_key
        self._frames_client: Optional[v3io_frames.client.ClientBase] = None
        self._init_tables_path()
        self._create_table = create_table

    @property
    def frames_client(self) -> v3io_frames.client.ClientBase:
        if not self._frames_client:
            self._frames_client = self._get_v3io_frames_client(
                self.container, v3io_access_key=self._v3io_access_key
            )
            if self._create_table:
                self.create_tables()
        return self._frames_client

    def _init_tables_path(self):
        self.tables = {}

        events_table_full_path = mlrun.mlconf.get_model_monitoring_file_target_path(
            project=self.project,
            kind=mm_schemas.FileTargetKind.EVENTS,
        )
        (
            _,
            _,
            events_path,
        ) = mlrun.common.model_monitoring.helpers.parse_model_endpoint_store_prefix(
            events_table_full_path
        )
        self.tables[mm_schemas.V3IOTSDBTables.EVENTS] = events_path

        errors_table_full_path = mlrun.mlconf.get_model_monitoring_file_target_path(
            project=self.project,
            kind=mm_schemas.FileTargetKind.ERRORS,
        )
        (
            _,
            _,
            errors_path,
        ) = mlrun.common.model_monitoring.helpers.parse_model_endpoint_store_prefix(
            errors_table_full_path
        )
        self.tables[mm_schemas.V3IOTSDBTables.ERRORS] = errors_path

        monitoring_application_full_path = (
            mlrun.mlconf.get_model_monitoring_file_target_path(
                project=self.project,
                kind=mm_schemas.FileTargetKind.MONITORING_APPLICATION,
            )
        )
        (
            _,
            _,
            monitoring_application_path,
        ) = mlrun.common.model_monitoring.helpers.parse_model_endpoint_store_prefix(
            monitoring_application_full_path
        )
        self.tables[mm_schemas.V3IOTSDBTables.APP_RESULTS] = (
            monitoring_application_path + mm_schemas.V3IOTSDBTables.APP_RESULTS
        )
        self.tables[mm_schemas.V3IOTSDBTables.METRICS] = (
            monitoring_application_path + mm_schemas.V3IOTSDBTables.METRICS
        )

        monitoring_predictions_full_path = (
            mlrun.mlconf.get_model_monitoring_file_target_path(
                project=self.project,
                kind=mm_schemas.FileTargetKind.PREDICTIONS,
            )
        )
        (
            _,
            _,
            monitoring_predictions_path,
        ) = mlrun.common.model_monitoring.helpers.parse_model_endpoint_store_prefix(
            monitoring_predictions_full_path
        )
        self.tables[mm_schemas.FileTargetKind.PREDICTIONS] = monitoring_predictions_path

    def create_tables(self) -> None:
        """
        Create the tables using the TSDB connector. The tables are being created in the V3IO TSDB and include:
        - app_results: a detailed result that includes status, kind, extra data, etc.
        - metrics: a basic key value that represents a single numeric metric.
        Note that the predictions table is automatically created by the model monitoring stream pod.
        """
        application_tables = [
            mm_schemas.V3IOTSDBTables.APP_RESULTS,
            mm_schemas.V3IOTSDBTables.METRICS,
        ]
        for table_name in application_tables:
            logger.info("Creating table in V3IO TSDB", table_name=table_name)
            table = self.tables[table_name]
            self.frames_client.create(
                backend=_TSDB_BE,
                table=table,
                if_exists=v3io_frames.IGNORE,
                rate=_TSDB_RATE,
            )

    def apply_monitoring_stream_steps(
        self,
        graph,
        tsdb_batching_max_events: int = 1000,
        tsdb_batching_timeout_secs: int = 30,
        sample_window: int = 10,
        aggregate_windows: Optional[list[str]] = None,
        aggregate_period: str = "1m",
        **kwarg,
    ):
        """
        Apply TSDB steps on the provided monitoring graph. Throughout these steps, the graph stores live data of
        different key metric dictionaries.This data is being used by the monitoring dashboards in
        grafana. Results can be found under  v3io:///users/pipelines/project-name/model-endpoints/events/.
        In that case, we generate 3 different key  metric dictionaries:
        - base_metrics (average latency and predictions over time)
        - endpoint_features (Prediction and feature names and values)
        - custom_metrics (user-defined metrics)
        """
        aggregate_windows = aggregate_windows or ["5m", "1h"]

        # Calculate number of predictions and average latency
        def apply_storey_aggregations():
            # Calculate number of predictions for each window (5 min and 1 hour by default)
            graph.add_step(
                class_name="storey.AggregateByKey",
                aggregates=[
                    {
                        "name": EventFieldType.LATENCY,
                        "column": EventFieldType.LATENCY,
                        "operations": ["count", "avg"],
                        "windows": aggregate_windows,
                        "period": aggregate_period,
                    }
                ],
                name=EventFieldType.LATENCY,
                after="MapFeatureNames",
                step_name="Aggregates",
                table=".",
                key_field=EventFieldType.ENDPOINT_ID,
            )
            # Calculate average latency time for each window (5 min and 1 hour by default)
            graph.add_step(
                class_name="storey.Rename",
                mapping={
                    "latency_count_5m": mm_schemas.EventLiveStats.PREDICTIONS_COUNT_5M,
                    "latency_count_1h": mm_schemas.EventLiveStats.PREDICTIONS_COUNT_1H,
                },
                name="Rename",
                after=EventFieldType.LATENCY,
            )

        apply_storey_aggregations()
        # Write latency per prediction, labeled by endpoint ID only
        graph.add_step(
            "storey.TSDBTarget",
            name="tsdb_predictions",
            after="MapFeatureNames",
            path=f"{self.container}/{self.tables[mm_schemas.FileTargetKind.PREDICTIONS]}",
            rate="1/s",
            time_col=mm_schemas.EventFieldType.TIMESTAMP,
            container=self.container,
            v3io_frames=self.v3io_framesd,
            columns=[
                mm_schemas.EventFieldType.LATENCY,
                mm_schemas.EventFieldType.LAST_REQUEST_TIMESTAMP,
            ],
            index_cols=[
                mm_schemas.EventFieldType.ENDPOINT_ID,
            ],
            aggr="count,avg",
            aggr_granularity="1m",
            max_events=tsdb_batching_max_events,
            flush_after_seconds=tsdb_batching_timeout_secs,
            key=mm_schemas.EventFieldType.ENDPOINT_ID,
        )

        # Emits the event in window size of events based on sample_window size (10 by default)
        graph.add_step(
            "storey.steps.SampleWindow",
            name="sample",
            after="Rename",
            window_size=sample_window,
            key=EventFieldType.ENDPOINT_ID,
        )

        # Before writing data to TSDB, create dictionary of 2-3 dictionaries that contains
        # stats and details about the events

        graph.add_step(
            "mlrun.model_monitoring.db.tsdb.v3io.stream_graph_steps.ProcessBeforeTSDB",
            name="ProcessBeforeTSDB",
            after="sample",
        )

        # Unpacked keys from each dictionary and write to TSDB target
        def apply_filter_and_unpacked_keys(name, keys):
            graph.add_step(
                "mlrun.model_monitoring.db.tsdb.v3io.stream_graph_steps.FilterAndUnpackKeys",
                name=name,
                after="ProcessBeforeTSDB",
                keys=[keys],
            )

        def apply_tsdb_target(name, after):
            graph.add_step(
                "storey.TSDBTarget",
                name=name,
                after=after,
                path=f"{self.container}/{self.tables[mm_schemas.V3IOTSDBTables.EVENTS]}",
                rate="10/m",
                time_col=mm_schemas.EventFieldType.TIMESTAMP,
                container=self.container,
                v3io_frames=self.v3io_framesd,
                infer_columns_from_data=True,
                index_cols=[
                    mm_schemas.EventFieldType.ENDPOINT_ID,
                    mm_schemas.EventFieldType.RECORD_TYPE,
                    mm_schemas.EventFieldType.ENDPOINT_TYPE,
                ],
                max_events=tsdb_batching_max_events,
                flush_after_seconds=tsdb_batching_timeout_secs,
                key=mm_schemas.EventFieldType.ENDPOINT_ID,
            )

        # unpacked base_metrics dictionary
        apply_filter_and_unpacked_keys(
            name="FilterAndUnpackKeys1",
            keys=mm_schemas.EventKeyMetrics.BASE_METRICS,
        )
        apply_tsdb_target(name="tsdb1", after="FilterAndUnpackKeys1")

        # unpacked endpoint_features dictionary
        apply_filter_and_unpacked_keys(
            name="FilterAndUnpackKeys2",
            keys=mm_schemas.EventKeyMetrics.ENDPOINT_FEATURES,
        )
        apply_tsdb_target(name="tsdb2", after="FilterAndUnpackKeys2")

        # unpacked custom_metrics dictionary. In addition, use storey.Filter remove none values
        apply_filter_and_unpacked_keys(
            name="FilterAndUnpackKeys3",
            keys=mm_schemas.EventKeyMetrics.CUSTOM_METRICS,
        )

        def apply_storey_filter():
            graph.add_step(
                "storey.Filter",
                "FilterNotNone",
                after="FilterAndUnpackKeys3",
                _fn="(event is not None)",
            )

        apply_storey_filter()
        apply_tsdb_target(name="tsdb3", after="FilterNotNone")

    def handle_model_error(
        self,
        graph,
        tsdb_batching_max_events: int = 1000,
        tsdb_batching_timeout_secs: int = 30,
        **kwargs,
    ) -> None:
        graph.add_step(
            "mlrun.model_monitoring.db.tsdb.v3io.stream_graph_steps.ErrorExtractor",
            name="error_extractor",
            after="ForwardError",
        )

        graph.add_step(
            "storey.TSDBTarget",
            name="tsdb_error",
            after="error_extractor",
            path=f"{self.container}/{self.tables[mm_schemas.FileTargetKind.ERRORS]}",
            rate="1/s",
            time_col=mm_schemas.EventFieldType.TIMESTAMP,
            container=self.container,
            v3io_frames=self.v3io_framesd,
            columns=[
                mm_schemas.EventFieldType.MODEL_ERROR,
                mm_schemas.EventFieldType.ERROR_COUNT,
            ],
            index_cols=[
                mm_schemas.EventFieldType.ENDPOINT_ID,
                mm_schemas.EventFieldType.ERROR_TYPE,
            ],
            max_events=tsdb_batching_max_events,
            flush_after_seconds=tsdb_batching_timeout_secs,
            key=mm_schemas.EventFieldType.ENDPOINT_ID,
        )

    def write_application_event(
        self,
        event: dict,
        kind: mm_schemas.WriterEventKind = mm_schemas.WriterEventKind.RESULT,
    ) -> None:
        """Write a single result or metric to TSDB"""

        event[mm_schemas.WriterEvent.END_INFER_TIME] = datetime.fromisoformat(
            event[mm_schemas.WriterEvent.END_INFER_TIME]
        )
        index_cols_base = [
            mm_schemas.WriterEvent.END_INFER_TIME,
            mm_schemas.WriterEvent.ENDPOINT_ID,
            mm_schemas.WriterEvent.APPLICATION_NAME,
        ]

        if kind == mm_schemas.WriterEventKind.METRIC:
            table = self.tables[mm_schemas.V3IOTSDBTables.METRICS]
            index_cols = index_cols_base + [mm_schemas.MetricData.METRIC_NAME]
        elif kind == mm_schemas.WriterEventKind.RESULT:
            table = self.tables[mm_schemas.V3IOTSDBTables.APP_RESULTS]
            index_cols = index_cols_base + [mm_schemas.ResultData.RESULT_NAME]
        else:
            raise ValueError(f"Invalid {kind = }")

        try:
            self.frames_client.write(
                backend=_TSDB_BE,
                table=table,
                dfs=pd.DataFrame.from_records([event]),
                index_cols=index_cols,
            )
            logger.info("Updated V3IO TSDB successfully", table=table)
        except v3io_frames.Error as err:
            logger.exception(
                "Could not write drift measures to TSDB",
                err=err,
                table=table,
                event=event,
            )
            raise mlrun.errors.MLRunRuntimeError(
                f"Failed to write application result to TSDB: {err}"
            )

    def delete_tsdb_resources(self, table: Optional[str] = None):
        if table:
            # Delete a specific table
            tables = [table]
        else:
            # Delete all tables
            tables = mm_schemas.V3IOTSDBTables.list()
        for table_to_delete in tables:
            try:
                self.frames_client.delete(backend=_TSDB_BE, table=table_to_delete)
            except v3io_frames.DeleteError as e:
                logger.warning(
                    f"Failed to delete TSDB table '{table}'",
                    err=mlrun.errors.err_to_str(e),
                )

        # Final cleanup of tsdb path
        tsdb_path = self._get_v3io_source_directory()
        tsdb_path.replace("://u", ":///u")
        store, _, _ = mlrun.store_manager.get_or_create_store(tsdb_path)
        store.rm(tsdb_path, recursive=True)

    def get_model_endpoint_real_time_metrics(
        self, endpoint_id: str, metrics: list[str], start: str, end: str
    ) -> dict[str, list[tuple[str, float]]]:
        """
        Getting real time metrics from the TSDB. There are pre-defined metrics for model endpoints such as
        `predictions_per_second` and `latency_avg_5m` but also custom metrics defined by the user. Note that these
        metrics are being calculated by the model monitoring stream pod.
        :param endpoint_id:      The unique id of the model endpoint.
        :param metrics:          A list of real-time metrics to return for the model endpoint.
        :param start:            The start time of the metrics. Can be represented by a string containing an RFC 3339
                                 time, a Unix timestamp in milliseconds, a relative time (`'now'` or
                                 `'now-[0-9]+[mhd]'`, where `m` = minutes, `h` = hours, `'d'` = days, and
                                 `'s'` = seconds), or 0 for the earliest time.
        :param end:              The end time of the metrics. Can be represented by a string containing an RFC 3339
                                 time, a Unix timestamp in milliseconds, a relative time (`'now'` or
                                 `'now-[0-9]+[mhd]'`, where `m` = minutes, `h` = hours, and `'d'` = days, and
                                 `'s'` = seconds), or 0 for the earliest time.
        :return: A dictionary of metrics in which the key is a metric name and the value is a list of tuples that
                 includes timestamps and the values.
        """

        if not metrics:
            raise mlrun.errors.MLRunInvalidArgumentError(
                "Metric names must be provided"
            )

        metrics_mapping = {}

        try:
            data = self._get_records(
                table=mm_schemas.V3IOTSDBTables.EVENTS,
                columns=["endpoint_id", *metrics],
                filter_query=f"endpoint_id=='{endpoint_id}'",
                start=start,
                end=end,
            )

            # Fill the metrics mapping dictionary with the metric name and values
            data_dict = data.to_dict()
            for metric in metrics:
                metric_data = data_dict.get(metric)
                if metric_data is None:
                    continue

                values = [
                    (str(timestamp), value) for timestamp, value in metric_data.items()
                ]
                metrics_mapping[metric] = values

        except v3io_frames.Error as err:
            logger.warn("Failed to read tsdb", err=err, endpoint=endpoint_id)

        return metrics_mapping

    def _get_records(
        self,
        table: str,
        start: Union[datetime, str],
        end: Union[datetime, str],
        columns: Optional[list[str]] = None,
        filter_query: str = "",
        interval: Optional[str] = None,
        agg_funcs: Optional[list[str]] = None,
        sliding_window_step: Optional[str] = None,
        **kwargs,
    ) -> pd.DataFrame:
        """
         Getting records from V3IO TSDB data collection.
        :param table:                 Path to the collection to query.
        :param start:                 The start time of the metrics. Can be represented by a string containing an RFC
                                      3339 time, a Unix timestamp in milliseconds, a relative time (`'now'` or
                                      `'now-[0-9]+[mhd]'`, where `m` = minutes, `h` = hours, `'d'` = days, and
                                      `'s'` = seconds), or 0 for the earliest time.
        :param end:                   The end time of the metrics. Can be represented by a string containing an RFC
                                      3339 time, a Unix timestamp in milliseconds, a relative time (`'now'` or
                                      `'now-[0-9]+[mhd]'`, where `m` = minutes, `h` = hours, `'d'` = days, and
                                      `'s'` = seconds), or 0 for the earliest time.
        :param columns:               Columns to include in the result.
        :param filter_query:          V3IO filter expression. The expected filter expression includes different
                                      conditions, divided by ' AND '.
        :param interval:              The interval to aggregate the data by. Note that if interval is provided,
                                      agg_funcs must bg provided as well. Provided as a string in the format of '1m',
                                      '1h', etc.
        :param agg_funcs:             The aggregation functions to apply on the columns. Note that if `agg_funcs` is
                                      provided, `interval` must bg provided as well. Provided as a list of strings in
                                      the format of ['sum', 'avg', 'count', ...].
        :param sliding_window_step:   The time step for which the time window moves forward. Note that if
                                      `sliding_window_step` is provided, interval must be provided as well. Provided
                                      as a string in the format of '1m', '1h', etc.
        :param kwargs:                Additional keyword arguments passed to the read method of frames client.
        :return: DataFrame with the provided attributes from the data collection.
        :raise:  MLRunNotFoundError if the provided table wasn't found.
        """
        if table not in self.tables:
            raise mlrun.errors.MLRunNotFoundError(
                f"Table '{table}' does not exist in the tables list of the TSDB connector. "
                f"Available tables: {list(self.tables.keys())}"
            )

        # Frames client expects the aggregators to be a comma-separated string
        aggregators = ",".join(agg_funcs) if agg_funcs else None
        table_path = self.tables[table]
        try:
            df = self.frames_client.read(
                backend=_TSDB_BE,
                table=table_path,
                start=start,
                end=end,
                columns=columns,
                filter=filter_query,
                aggregation_window=interval,
                aggregators=aggregators,
                step=sliding_window_step,
                **kwargs,
            )
        except v3io_frames.Error as err:
            if _is_no_schema_error(err):
                return pd.DataFrame()
            else:
                raise err

        return df

    def _get_v3io_source_directory(self) -> str:
        """
        Get the V3IO source directory for the current project. Usually the source directory will
        be under 'v3io:///users/pipelines/<project>'

        :return: The V3IO source directory for the current project.
        """
        events_table_full_path = mlrun.mlconf.get_model_monitoring_file_target_path(
            project=self.project,
            kind=mm_schemas.FileTargetKind.EVENTS,
        )

        # Generate the main directory with the V3IO resources
        source_directory = (
            mlrun.common.model_monitoring.helpers.parse_model_endpoint_project_prefix(
                events_table_full_path, self.project
            )
        )

        return source_directory

    @staticmethod
    def _get_v3io_frames_client(
        v3io_container: str, v3io_access_key: str = ""
    ) -> v3io_frames.client.ClientBase:
        return mlrun.utils.v3io_clients.get_frames_client(
            address=mlrun.mlconf.v3io_framesd,
            container=v3io_container,
            token=v3io_access_key,
        )

    @staticmethod
    def _get_endpoint_filter(endpoint_id: Union[str, list[str]]):
        if isinstance(endpoint_id, str):
            return f"endpoint_id=='{endpoint_id}'"
        elif isinstance(endpoint_id, list):
<<<<<<< HEAD
=======
            if len(endpoint_id) > V3IO_MEPS_LIMIT:
                raise mlrun.errors.MLRunInvalidArgumentError(
                    f"Filtering more than {V3IO_MEPS_LIMIT} model endpoints in the V3IO connector is not supported."
                )
>>>>>>> dc97a96b
            return f"endpoint_id IN({str(endpoint_id)[1:-1]}) "
        else:
            raise mlrun.errors.MLRunInvalidArgumentError(
                f"Invalid 'endpoint_id' filter: must be a string or a list, endpoint_id: {endpoint_id}"
            )

    def read_metrics_data(
        self,
        *,
        endpoint_id: str,
        start: datetime,
        end: datetime,
        metrics: list[mm_schemas.ModelEndpointMonitoringMetric],
        type: Literal["metrics", "results"] = "results",
        with_result_extra_data: bool = False,
    ) -> Union[
        list[
            Union[
                mm_schemas.ModelEndpointMonitoringResultValues,
                mm_schemas.ModelEndpointMonitoringMetricNoData,
            ],
        ],
        list[
            Union[
                mm_schemas.ModelEndpointMonitoringMetricValues,
                mm_schemas.ModelEndpointMonitoringMetricNoData,
            ],
        ],
    ]:
        """
        Read metrics OR results from the TSDB and return as a list.
        Note: the type must match the actual metrics in the `metrics` parameter.
        If the type is "results", pass only results in the `metrics` parameter.
        """

        if type == "metrics":
            if with_result_extra_data:
                logger.warning(
                    "The 'with_result_extra_data' parameter is not supported for metrics, just for results",
                    project=self.project,
                    endpoint_id=endpoint_id,
                )
            table_path = self.tables[mm_schemas.V3IOTSDBTables.METRICS]
            name = mm_schemas.MetricData.METRIC_NAME
            columns = [mm_schemas.MetricData.METRIC_VALUE]
            df_handler = self.df_to_metrics_values
        elif type == "results":
            table_path = self.tables[mm_schemas.V3IOTSDBTables.APP_RESULTS]
            name = mm_schemas.ResultData.RESULT_NAME
            columns = [
                mm_schemas.ResultData.RESULT_VALUE,
                mm_schemas.ResultData.RESULT_STATUS,
                mm_schemas.ResultData.RESULT_KIND,
            ]
            if with_result_extra_data:
                columns.append(mm_schemas.ResultData.RESULT_EXTRA_DATA)
            df_handler = self.df_to_results_values
        else:
            raise ValueError(f"Invalid {type = }")

        query = self._get_sql_query(
            endpoint_id=endpoint_id,
            metric_and_app_names=[(metric.app, metric.name) for metric in metrics],
            table_path=table_path,
            name=name,
            columns=columns,
        )

        logger.debug("Querying V3IO TSDB", query=query)

        df: pd.DataFrame = self.frames_client.read(
            backend=_TSDB_BE,
            start=start,
            end=end,
            query=query,  # the filter argument does not work for this complex condition
        )

        logger.debug(
            "Converting a DataFrame to a list of metrics or results values",
            table=table_path,
            project=self.project,
            endpoint_id=endpoint_id,
            is_empty=df.empty,
        )
        if not with_result_extra_data and type == "results":
            # Set the extra data to an empty string if it's not requested
            df[mm_schemas.ResultData.RESULT_EXTRA_DATA] = ""

        return df_handler(df=df, metrics=metrics, project=self.project)

    @staticmethod
    def _get_sql_query(
        *,
        endpoint_id: str,
        table_path: str,
        name: str = mm_schemas.ResultData.RESULT_NAME,
        metric_and_app_names: Optional[list[tuple[str, str]]] = None,
        columns: Optional[list[str]] = None,
    ) -> str:
        """Get the SQL query for the results/metrics table"""
        if columns:
            selection = ",".join(columns)
        else:
            selection = "*"

        with StringIO() as query:
            query.write(
                f"SELECT {selection} FROM '{table_path}' "
                f"WHERE {mm_schemas.WriterEvent.ENDPOINT_ID}='{endpoint_id}'"
            )
            if metric_and_app_names:
                query.write(" AND (")

                for i, (app_name, result_name) in enumerate(metric_and_app_names):
                    sub_cond = (
                        f"({mm_schemas.WriterEvent.APPLICATION_NAME}='{app_name}' "
                        f"AND {name}='{result_name}')"
                    )
                    if i != 0:  # not first sub condition
                        query.write(" OR ")
                    query.write(sub_cond)

                query.write(")")

            query.write(";")
            return query.getvalue()

    def read_predictions(
        self,
        *,
        endpoint_id: str,
        start: Union[datetime, str],
        end: Union[datetime, str],
        aggregation_window: Optional[str] = None,
        agg_funcs: Optional[list[str]] = None,
    ) -> Union[
        mm_schemas.ModelEndpointMonitoringMetricNoData,
        mm_schemas.ModelEndpointMonitoringMetricValues,
    ]:
        if (agg_funcs and not aggregation_window) or (
            aggregation_window and not agg_funcs
        ):
            raise mlrun.errors.MLRunInvalidArgumentError(
                "both or neither of `aggregation_window` and `agg_funcs` must be provided"
            )
        df = self._get_records(
            table=mm_schemas.FileTargetKind.PREDICTIONS,
            start=start,
            end=end,
            columns=[mm_schemas.EventFieldType.LATENCY],
            filter_query=f"endpoint_id=='{endpoint_id}'",
            agg_funcs=agg_funcs,
            sliding_window_step=aggregation_window,
        )

        full_name = get_invocations_fqn(self.project)

        if df.empty:
            return mm_schemas.ModelEndpointMonitoringMetricNoData(
                full_name=full_name,
                type=mm_schemas.ModelEndpointMonitoringMetricType.METRIC,
            )

        latency_column = (
            f"{agg_funcs[0]}({mm_schemas.EventFieldType.LATENCY})"
            if agg_funcs
            else mm_schemas.EventFieldType.LATENCY
        )

        return mm_schemas.ModelEndpointMonitoringMetricValues(
            full_name=full_name,
            values=list(
                zip(
                    df.index,
                    df[latency_column],
                )
            ),  # pyright: ignore[reportArgumentType]
        )

    def get_last_request(
        self,
        endpoint_ids: Union[str, list[str]],
        start: Optional[datetime] = None,
        end: Optional[datetime] = None,
    ) -> pd.DataFrame:
        endpoint_ids = (
            endpoint_ids if isinstance(endpoint_ids, list) else [endpoint_ids]
        )
        start, end = self._get_start_end(start, end)
        df = self._get_records(
            table=mm_schemas.FileTargetKind.PREDICTIONS,
            start=start,
            end=end,
            filter_query=f"endpoint_id IN({str(endpoint_ids)[1:-1]})",
            agg_funcs=["last"],
        )
        if not df.empty:
            df.rename(
                columns={
                    f"last({mm_schemas.EventFieldType.LAST_REQUEST_TIMESTAMP})": mm_schemas.EventFieldType.LAST_REQUEST,
                    f"last({mm_schemas.EventFieldType.LATENCY})": f"last_{mm_schemas.EventFieldType.LATENCY}",
                },
                inplace=True,
            )
            df[mm_schemas.EventFieldType.LAST_REQUEST] = df[
                mm_schemas.EventFieldType.LAST_REQUEST
            ].map(
                lambda last_request: datetime.fromtimestamp(
                    last_request, tz=timezone.utc
                )
            )

        return df.reset_index(drop=True)

    def get_drift_status(
        self,
        endpoint_ids: Union[str, list[str]],
        start: Optional[datetime] = None,
        end: Optional[datetime] = None,
    ) -> pd.DataFrame:
        endpoint_ids = (
            endpoint_ids if isinstance(endpoint_ids, list) else [endpoint_ids]
        )
        start = start or (mlrun.utils.datetime_now() - timedelta(hours=24))
        start, end = self._get_start_end(start, end)
        df = self._get_records(
            table=mm_schemas.V3IOTSDBTables.APP_RESULTS,
            start=start,
            end=end,
            columns=[mm_schemas.ResultData.RESULT_STATUS],
            filter_query=f"endpoint_id IN({str(endpoint_ids)[1:-1]})",
            agg_funcs=["max"],
            group_by="endpoint_id",
        )
        if not df.empty:
            df.columns = [
                col[len("max(") : -1] if "max(" in col else col for col in df.columns
            ]
        return df.reset_index(drop=True)

    def get_metrics_metadata(
        self,
        endpoint_id: Union[str, list[str]],
        start: Optional[datetime] = None,
        end: Optional[datetime] = None,
    ) -> pd.DataFrame:
        start, end = self._get_start_end(start, end)
        filter_query = self._get_endpoint_filter(endpoint_id=endpoint_id)
        df = self._get_records(
            table=mm_schemas.V3IOTSDBTables.METRICS,
            start=start,
            end=end,
            columns=[mm_schemas.MetricData.METRIC_VALUE],
            filter_query=filter_query,
            agg_funcs=["last"],
        )
        if not df.empty:
            df.drop(
                columns=[f"last({mm_schemas.MetricData.METRIC_VALUE})"], inplace=True
            )
        return df.reset_index(drop=True)

    def get_results_metadata(
        self,
        endpoint_id: Union[str, list[str]],
        start: Optional[datetime] = None,
        end: Optional[datetime] = None,
    ) -> pd.DataFrame:
        start, end = self._get_start_end(start, end)
        filter_query = self._get_endpoint_filter(endpoint_id=endpoint_id)
        df = self._get_records(
            table=mm_schemas.V3IOTSDBTables.APP_RESULTS,
            start=start,
            end=end,
            columns=[
                mm_schemas.ResultData.RESULT_KIND,
            ],
            filter_query=filter_query,
            agg_funcs=["last"],
        )
        if not df.empty:
            df.rename(
                columns={
                    f"last({mm_schemas.ResultData.RESULT_KIND})": mm_schemas.ResultData.RESULT_KIND
                },
                inplace=True,
            )
        return df.reset_index(drop=True)

    def get_error_count(
        self,
        endpoint_ids: Union[str, list[str]],
        start: Optional[datetime] = None,
        end: Optional[datetime] = None,
    ) -> pd.DataFrame:
        endpoint_ids = (
            endpoint_ids if isinstance(endpoint_ids, list) else [endpoint_ids]
        )
        start, end = self._get_start_end(start, end)
        df = self._get_records(
            table=mm_schemas.FileTargetKind.ERRORS,
            start=start,
            end=end,
            columns=[mm_schemas.EventFieldType.ERROR_COUNT],
            filter_query=f"endpoint_id IN({str(endpoint_ids)[1:-1]}) "
            f"AND {mm_schemas.EventFieldType.ERROR_TYPE} == '{mm_schemas.EventFieldType.INFER_ERROR}'",
            agg_funcs=["count"],
        )
        if not df.empty:
            df.rename(
                columns={
                    f"count({mm_schemas.EventFieldType.ERROR_COUNT})": mm_schemas.EventFieldType.ERROR_COUNT
                },
                inplace=True,
            )
            df.dropna(inplace=True)
        return df.reset_index(drop=True)

    def get_avg_latency(
        self,
        endpoint_ids: Union[str, list[str]],
        start: Optional[datetime] = None,
        end: Optional[datetime] = None,
    ) -> pd.DataFrame:
        endpoint_ids = (
            endpoint_ids if isinstance(endpoint_ids, list) else [endpoint_ids]
        )
        start = start or (mlrun.utils.datetime_now() - timedelta(hours=24))
        start, end = self._get_start_end(start, end)
        df = self._get_records(
            table=mm_schemas.FileTargetKind.PREDICTIONS,
            start=start,
            end=end,
            columns=[mm_schemas.EventFieldType.LATENCY],
            filter_query=f"endpoint_id IN({str(endpoint_ids)[1:-1]})",
            agg_funcs=["avg"],
        )
        if not df.empty:
            df.dropna(inplace=True)
            df.rename(
                columns={
                    f"avg({mm_schemas.EventFieldType.LATENCY})": f"avg_{mm_schemas.EventFieldType.LATENCY}"
                },
                inplace=True,
            )
        return df.reset_index(drop=True)<|MERGE_RESOLUTION|>--- conflicted
+++ resolved
@@ -584,13 +584,10 @@
         if isinstance(endpoint_id, str):
             return f"endpoint_id=='{endpoint_id}'"
         elif isinstance(endpoint_id, list):
-<<<<<<< HEAD
-=======
             if len(endpoint_id) > V3IO_MEPS_LIMIT:
                 raise mlrun.errors.MLRunInvalidArgumentError(
                     f"Filtering more than {V3IO_MEPS_LIMIT} model endpoints in the V3IO connector is not supported."
                 )
->>>>>>> dc97a96b
             return f"endpoint_id IN({str(endpoint_id)[1:-1]}) "
         else:
             raise mlrun.errors.MLRunInvalidArgumentError(
