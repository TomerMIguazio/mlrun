--- conflicted
+++ resolved
@@ -27,6 +27,7 @@
 import tests.system.common.helpers.notifications as notification_helpers
 from mlrun.datastore import get_stream_pusher
 from mlrun.model_monitoring.helpers import (
+    get_default_result_instance_fqn,
     get_stream_path,
 )
 from tests.system.base import TestMLRunSystem
@@ -137,12 +138,12 @@
         assert token is None
 
     @staticmethod
-<<<<<<< HEAD
     def _generate_typical_event(
-        endpoint_id: str, result_name: str, app_name=None
+            endpoint_id: str, result_name: str, endpoint_name: str,
     ) -> dict[str, typing.Any]:
         return {
             mm_constants.WriterEvent.ENDPOINT_ID: endpoint_id,
+            mm_constants.WriterEvent.ENDPOINT_NAME: endpoint_name,
             mm_constants.WriterEvent.APPLICATION_NAME: mm_constants.HistogramDataDriftApplicationConstants.NAME,
             mm_constants.WriterEvent.START_INFER_TIME: "2023-09-11T12:00:00",
             mm_constants.WriterEvent.END_INFER_TIME: "2023-09-11T12:01:00",
@@ -161,14 +162,10 @@
         }
 
     @staticmethod
-    def _generate_anomaly_events(
-        endpoint_id: str, result_name: str, app_name=None
-=======
     def _generate_events(
         endpoint_id: str,
         result_name: str,
         endpoint_name: str,
->>>>>>> 502cb180
     ) -> list[dict[str, typing.Any]]:
         data_drift_example = {
             mm_constants.WriterEvent.ENDPOINT_ID: endpoint_id,
@@ -313,59 +310,34 @@
             endpoint_id=None,
         )
 
-<<<<<<< HEAD
-        mep = mlrun.model_monitoring.api.get_or_create_model_endpoint(
+        # waits for the writer function to be deployed
+        writer = self.project.get_function(
+            key=mm_constants.MonitoringFunctionNames.WRITER
+        )
+        writer._wait_for_function_deployment(db=writer._get_db())
+
+        stream_uri = get_stream_path(
             project=self.project.metadata.name,
-            endpoint_id=endpoint_id,
-            context=mlrun.get_or_create_ctx("demo"),
-=======
+            function_name=mm_constants.MonitoringFunctionNames.WRITER,
+        )
+        output_stream = get_stream_pusher(
+            stream_uri,
+        )
+
+        result_name = (
+            mm_constants.HistogramDataDriftApplicationConstants.GENERAL_RESULT_NAME
+        )
+        output_stream.push(self._generate_typical_event(model_endpoint.metadata.uid, result_name))
+
+        time.sleep(5)
         # generate alerts for the different result kind and return text from the expected notifications that will be
         # used later to validate that the notifications were sent as expected
         expected_notifications = self._generate_alerts(
             nuclio_function_url,
             get_default_result_instance_fqn(model_endpoint.metadata.uid),
->>>>>>> 502cb180
-        )
-
-        # waits for the writer function to be deployed
-        writer = self.project.get_function(
-            key=mm_constants.MonitoringFunctionNames.WRITER
-        )
-        writer._wait_for_function_deployment(db=writer._get_db())
-<<<<<<< HEAD
-
-=======
->>>>>>> 502cb180
-        stream_uri = get_stream_path(
-            project=self.project.metadata.name,
-            function_name=mm_constants.MonitoringFunctionNames.WRITER,
-        )
-        output_stream = get_stream_pusher(
-            stream_uri,
-        )
-
-        result_name = (
-            mm_constants.HistogramDataDriftApplicationConstants.GENERAL_RESULT_NAME
-        )
-        output_stream.push(self._generate_typical_event(endpoint_id, result_name))
-
-<<<<<<< HEAD
-        time.sleep(5)
-        # generate alerts for the different result kind and return text from the expected notifications that will be
-        # used later to validate that the notifications were sent as expected
-        expected_notifications = self._generate_alerts(
-            nuclio_function_url=nuclio_function_url, model_endpoint=mep
-        )
-=======
-        output_stream.push(
-            self._generate_events(
-                model_endpoint.metadata.uid, result_name, model_endpoint.metadata.name
-            )
-        )
-
->>>>>>> 502cb180
+        )
         # wait for the nuclio function to check for the stream inputs
-        output_stream.push(self._generate_anomaly_events(endpoint_id, result_name))
+        output_stream.push(self._generate_anomaly_events(model_endpoint.metadata.uid, result_name, model_endpoint.metadata.name))
         time.sleep(10)
         self._validate_notifications_on_nuclio(
             nuclio_function_url, expected_notifications
